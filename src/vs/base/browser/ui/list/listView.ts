/*---------------------------------------------------------------------------------------------
 *  Copyright (c) Microsoft Corporation. All rights reserved.
 *  Licensed under the MIT License. See License.txt in the project root for license information.
 *--------------------------------------------------------------------------------------------*/

import { getOrDefault } from 'vs/base/common/objects';
import { IDisposable, dispose, Disposable, toDisposable, DisposableStore } from 'vs/base/common/lifecycle';
import { Gesture, EventType as TouchEventType, GestureEvent } from 'vs/base/browser/touch';
import * as DOM from 'vs/base/browser/dom';
import { Event, Emitter } from 'vs/base/common/event';
import { domEvent } from 'vs/base/browser/event';
import { ScrollableElement } from 'vs/base/browser/ui/scrollbar/scrollableElement';
import { ScrollEvent, ScrollbarVisibility, INewScrollDimensions } from 'vs/base/common/scrollable';
import { RangeMap, shift } from './rangeMap';
import { IListVirtualDelegate, IListRenderer, IListMouseEvent, IListTouchEvent, IListGestureEvent, IListDragEvent, IListDragAndDrop, ListDragOverEffect } from './list';
import { RowCache, IRow } from './rowCache';
import { ISpliceable } from 'vs/base/common/sequence';
import { memoize } from 'vs/base/common/decorators';
import { Range, IRange } from 'vs/base/common/range';
import { equals, distinct } from 'vs/base/common/arrays';
import { DataTransfers, StaticDND, IDragAndDropData } from 'vs/base/browser/dnd';
import { disposableTimeout, Delayer } from 'vs/base/common/async';
import { isFirefox } from 'vs/base/browser/browser';
import { IMouseWheelEvent } from 'vs/base/browser/mouseEvent';

interface IItem<T> {
	readonly id: string;
	readonly element: T;
	readonly templateId: string;
	row: IRow | null;
	size: number;
	width: number | undefined;
	hasDynamicHeight: boolean;
	lastDynamicHeightWidth: number | undefined;
	uri: string | undefined;
	dropTarget: boolean;
	dragStartDisposable: IDisposable;
}

export interface IListViewDragAndDrop<T> extends IListDragAndDrop<T> {
	getDragElements(element: T): T[];
}

export interface IAriaProvider<T> {
	getSetSize(element: T, index: number, listLength: number): number;
	getPosInSet(element: T, index: number): number;
	getRole?(element: T): string;
	isChecked?(element: T): boolean;
}

export interface IListViewOptions<T> {
	readonly dnd?: IListViewDragAndDrop<T>;
	readonly useShadows?: boolean;
	readonly verticalScrollMode?: ScrollbarVisibility;
	readonly setRowLineHeight?: boolean;
	readonly setRowHeight?: boolean;
	readonly supportDynamicHeights?: boolean;
	readonly mouseSupport?: boolean;
	readonly horizontalScrolling?: boolean;
	readonly ariaProvider?: IAriaProvider<T>;
	readonly additionalScrollHeight?: number;
}

const DefaultOptions = {
	useShadows: true,
	verticalScrollMode: ScrollbarVisibility.Auto,
	setRowLineHeight: true,
	setRowHeight: true,
	supportDynamicHeights: false,
	dnd: {
		getDragElements<T>(e: T) { return [e]; },
		getDragURI() { return null; },
		onDragStart(): void { },
		onDragOver() { return false; },
		drop() { }
	},
	horizontalScrolling: false
};

export class ElementsDragAndDropData<T, TContext = void> implements IDragAndDropData {

	readonly elements: T[];
	context: TContext | undefined;

	constructor(elements: T[]) {
		this.elements = elements;
	}

	update(): void { }

	getData(): T[] {
		return this.elements;
	}
}

export class ExternalElementsDragAndDropData<T> implements IDragAndDropData {

	readonly elements: T[];

	constructor(elements: T[]) {
		this.elements = elements;
	}

	update(): void { }

	getData(): T[] {
		return this.elements;
	}
}

export class DesktopDragAndDropData implements IDragAndDropData {

	readonly types: any[];
	readonly files: any[];

	constructor() {
		this.types = [];
		this.files = [];
	}

	update(dataTransfer: DataTransfer): void {
		if (dataTransfer.types) {
			this.types.splice(0, this.types.length, ...dataTransfer.types);
		}

		if (dataTransfer.files) {
			this.files.splice(0, this.files.length);

			for (let i = 0; i < dataTransfer.files.length; i++) {
				const file = dataTransfer.files.item(i);

				if (file && (file.size || file.type)) {
					this.files.push(file);
				}
			}
		}
	}

	getData(): any {
		return {
			types: this.types,
			files: this.files
		};
	}
}

function equalsDragFeedback(f1: number[] | undefined, f2: number[] | undefined): boolean {
	if (Array.isArray(f1) && Array.isArray(f2)) {
		return equals(f1, f2!);
	}

	return f1 === f2;
}

export class ListView<T> implements ISpliceable<T>, IDisposable {

	private static InstanceCount = 0;
	readonly domId = `list_id_${++ListView.InstanceCount}`;

	readonly domNode: HTMLElement;

	private items: IItem<T>[];
	private itemId: number;
	private rangeMap: RangeMap;
	private cache: RowCache<T>;
	private renderers = new Map<string, IListRenderer<any /* TODO@joao */, any>>();
	private lastRenderTop: number;
	private lastRenderHeight: number;
	private renderWidth = 0;
	private rowsContainer: HTMLElement;
	private scrollableElement: ScrollableElement;
	private _scrollHeight: number = 0;
	private scrollableElementUpdateDisposable: IDisposable | null = null;
	private scrollableElementWidthDelayer = new Delayer<void>(50);
	private splicing = false;
	private dragOverAnimationDisposable: IDisposable | undefined;
	private dragOverAnimationStopDisposable: IDisposable = Disposable.None;
	private dragOverMouseY: number = 0;
	private setRowLineHeight: boolean;
	private setRowHeight: boolean;
	private supportDynamicHeights: boolean;
	private horizontalScrolling: boolean;
	private additionalScrollHeight: number;
	private ariaProvider: IAriaProvider<T>;
	private scrollWidth: number | undefined;

	private dnd: IListViewDragAndDrop<T>;
	private canDrop: boolean = false;
	private currentDragData: IDragAndDropData | undefined;
	private currentDragFeedback: number[] | undefined;
	private currentDragFeedbackDisposable: IDisposable = Disposable.None;
	private onDragLeaveTimeout: IDisposable = Disposable.None;

	private readonly disposables: DisposableStore = new DisposableStore();

	private readonly _onDidChangeContentHeight = new Emitter<number>();
	readonly onDidChangeContentHeight: Event<number> = Event.latch(this._onDidChangeContentHeight.event);
	get contentHeight(): number { return this.rangeMap.size; }

	get onDidScroll(): Event<ScrollEvent> { return this.scrollableElement.onScroll; }
	get onWillScroll(): Event<ScrollEvent> { return this.scrollableElement.onWillScroll; }
	get containerDomNode(): HTMLElement { return this.rowsContainer; }

	constructor(
		container: HTMLElement,
		private virtualDelegate: IListVirtualDelegate<T>,
		renderers: IListRenderer<any /* TODO@joao */, any>[],
		options: IListViewOptions<T> = DefaultOptions as IListViewOptions<T>
	) {
		if (options.horizontalScrolling && options.supportDynamicHeights) {
			throw new Error('Horizontal scrolling and dynamic heights not supported simultaneously');
		}

		this.items = [];
		this.itemId = 0;
		this.rangeMap = new RangeMap();

		for (const renderer of renderers) {
			this.renderers.set(renderer.templateId, renderer);
		}

		this.cache = this.disposables.add(new RowCache(this.renderers));

		this.lastRenderTop = 0;
		this.lastRenderHeight = 0;

		this.domNode = document.createElement('div');
		this.domNode.className = 'monaco-list';

		DOM.addClass(this.domNode, this.domId);
		this.domNode.tabIndex = 0;

		DOM.toggleClass(this.domNode, 'mouse-support', typeof options.mouseSupport === 'boolean' ? options.mouseSupport : true);

		this.horizontalScrolling = getOrDefault(options, o => o.horizontalScrolling, DefaultOptions.horizontalScrolling);
		DOM.toggleClass(this.domNode, 'horizontal-scrolling', this.horizontalScrolling);

		this.additionalScrollHeight = typeof options.additionalScrollHeight === 'undefined' ? 0 : options.additionalScrollHeight;

		this.ariaProvider = options.ariaProvider || { getSetSize: (e, i, length) => length, getPosInSet: (_, index) => index + 1 };

		this.rowsContainer = document.createElement('div');
		this.rowsContainer.className = 'monaco-list-rows';
		this.rowsContainer.style.transform = 'translate3d(0px, 0px, 0px)';
		this.disposables.add(Gesture.addTarget(this.rowsContainer));

		this.scrollableElement = this.disposables.add(new ScrollableElement(this.rowsContainer, {
			alwaysConsumeMouseWheel: true,
			horizontal: this.horizontalScrolling ? ScrollbarVisibility.Auto : ScrollbarVisibility.Hidden,
			vertical: getOrDefault(options, o => o.verticalScrollMode, DefaultOptions.verticalScrollMode),
			useShadows: getOrDefault(options, o => o.useShadows, DefaultOptions.useShadows)
		}));

		this.domNode.appendChild(this.scrollableElement.getDomNode());
		container.appendChild(this.domNode);

		this.scrollableElement.onScroll(this.onScroll, this, this.disposables);
		domEvent(this.rowsContainer, TouchEventType.Change)(this.onTouchChange, this, this.disposables);

		// Prevent the monaco-scrollable-element from scrolling
		// https://github.com/Microsoft/vscode/issues/44181
		domEvent(this.scrollableElement.getDomNode(), 'scroll')
			(e => (e.target as HTMLElement).scrollTop = 0, null, this.disposables);

		Event.map(domEvent(this.domNode, 'dragover'), e => this.toDragEvent(e))(this.onDragOver, this, this.disposables);
		Event.map(domEvent(this.domNode, 'drop'), e => this.toDragEvent(e))(this.onDrop, this, this.disposables);
		domEvent(this.domNode, 'dragleave')(this.onDragLeave, this, this.disposables);
		domEvent(window, 'dragend')(this.onDragEnd, this, this.disposables);

		this.setRowLineHeight = getOrDefault(options, o => o.setRowLineHeight, DefaultOptions.setRowLineHeight);
		this.setRowHeight = getOrDefault(options, o => o.setRowHeight, DefaultOptions.setRowHeight);
		this.supportDynamicHeights = getOrDefault(options, o => o.supportDynamicHeights, DefaultOptions.supportDynamicHeights);
		this.dnd = getOrDefault<IListViewOptions<T>, IListViewDragAndDrop<T>>(options, o => o.dnd, DefaultOptions.dnd);

		this.layout();
	}

	triggerScrollFromMouseWheelEvent(browserEvent: IMouseWheelEvent) {
		this.scrollableElement.triggerScrollFromMouseWheelEvent(browserEvent);
	}

<<<<<<< HEAD
	updateElementHeight(index: number, element: T, size: number): void {
		const lastRenderRange = this.getRenderRange(this.lastRenderTop, this.lastRenderHeight);

		let heightDiff = index < lastRenderRange.start ? size - this.items[index].size : 0;
		this.rangeMap.splice(index, 1, [{ size: size }]);

=======
	updateElementHeight(index: number, size: number): void {
		if (this.items[index].size === size) {
			return;
		}
		
		const lastRenderRange = this.getRenderRange(this.lastRenderTop, this.lastRenderHeight);

		const heightDiff = index < lastRenderRange.start ? size - this.items[index].size : 0;
		this.rangeMap.splice(index, 1, [{ size: size }]);
>>>>>>> 2f0714be
		this.items[index].size = size;

		this.render(lastRenderRange, this.lastRenderTop + heightDiff, this.lastRenderHeight, undefined, undefined, true);

<<<<<<< HEAD
		if (this.supportDynamicHeights) {
			this._rerender(this.lastRenderTop, this.lastRenderHeight);
		}

		this.eventuallyUpdateScrollDimensions();
=======
		this.eventuallyUpdateScrollDimensions();
		
		if (this.supportDynamicHeights) {
			this._rerender(this.lastRenderTop, this.lastRenderHeight);
		}
>>>>>>> 2f0714be
		return;
	}

	splice(start: number, deleteCount: number, elements: T[] = []): T[] {
		if (this.splicing) {
			throw new Error('Can\'t run recursive splices.');
		}

		this.splicing = true;

		try {
			return this._splice(start, deleteCount, elements);
		} finally {
			this.splicing = false;
			this._onDidChangeContentHeight.fire(this.contentHeight);
		}
	}

	private _splice(start: number, deleteCount: number, elements: T[] = []): T[] {
		const previousRenderRange = this.getRenderRange(this.lastRenderTop, this.lastRenderHeight);
		const deleteRange = { start, end: start + deleteCount };
		const removeRange = Range.intersect(previousRenderRange, deleteRange);

		for (let i = removeRange.start; i < removeRange.end; i++) {
			this.removeItemFromDOM(i);
		}

		const previousRestRange: IRange = { start: start + deleteCount, end: this.items.length };
		const previousRenderedRestRange = Range.intersect(previousRestRange, previousRenderRange);
		const previousUnrenderedRestRanges = Range.relativeComplement(previousRestRange, previousRenderRange);

		const inserted = elements.map<IItem<T>>(element => ({
			id: String(this.itemId++),
			element,
			templateId: this.virtualDelegate.getTemplateId(element),
			size: this.virtualDelegate.getHeight(element),
			width: undefined,
			hasDynamicHeight: !!this.virtualDelegate.hasDynamicHeight && this.virtualDelegate.hasDynamicHeight(element),
			lastDynamicHeightWidth: undefined,
			row: null,
			uri: undefined,
			dropTarget: false,
			dragStartDisposable: Disposable.None
		}));

		let deleted: IItem<T>[];

		// TODO@joao: improve this optimization to catch even more cases
		if (start === 0 && deleteCount >= this.items.length) {
			this.rangeMap = new RangeMap();
			this.rangeMap.splice(0, 0, inserted);
			this.items = inserted;
			deleted = [];
		} else {
			this.rangeMap.splice(start, deleteCount, inserted);
			deleted = this.items.splice(start, deleteCount, ...inserted);
		}

		const delta = elements.length - deleteCount;
		const renderRange = this.getRenderRange(this.lastRenderTop, this.lastRenderHeight);
		const renderedRestRange = shift(previousRenderedRestRange, delta);
		const updateRange = Range.intersect(renderRange, renderedRestRange);

		for (let i = updateRange.start; i < updateRange.end; i++) {
			this.updateItemInDOM(this.items[i], i);
		}

		const removeRanges = Range.relativeComplement(renderedRestRange, renderRange);

		for (const range of removeRanges) {
			for (let i = range.start; i < range.end; i++) {
				this.removeItemFromDOM(i);
			}
		}

		const unrenderedRestRanges = previousUnrenderedRestRanges.map(r => shift(r, delta));
		const elementsRange = { start, end: start + elements.length };
		const insertRanges = [elementsRange, ...unrenderedRestRanges].map(r => Range.intersect(renderRange, r));
		const beforeElement = this.getNextToLastElement(insertRanges);

		for (const range of insertRanges) {
			for (let i = range.start; i < range.end; i++) {
				this.insertItemInDOM(i, beforeElement);
			}
		}

		this.eventuallyUpdateScrollDimensions();

		if (this.supportDynamicHeights) {
			this._rerender(this.scrollTop, this.renderHeight);
		}

		return deleted.map(i => i.element);
	}

	private eventuallyUpdateScrollDimensions(): void {
		this._scrollHeight = this.contentHeight;
		this.rowsContainer.style.height = `${this._scrollHeight}px`;

		if (!this.scrollableElementUpdateDisposable) {
			this.scrollableElementUpdateDisposable = DOM.scheduleAtNextAnimationFrame(() => {
				this.scrollableElement.setScrollDimensions({ scrollHeight: this.scrollHeight });
				this.updateScrollWidth();
				this.scrollableElementUpdateDisposable = null;
			});
		}
	}

	private eventuallyUpdateScrollWidth(): void {
		if (!this.horizontalScrolling) {
			return;
		}

		this.scrollableElementWidthDelayer.trigger(() => this.updateScrollWidth());
	}

	private updateScrollWidth(): void {
		if (!this.horizontalScrolling) {
			return;
		}

		if (this.items.length === 0) {
			this.scrollableElement.setScrollDimensions({ scrollWidth: 0 });
		}

		let scrollWidth = 0;

		for (const item of this.items) {
			if (typeof item.width !== 'undefined') {
				scrollWidth = Math.max(scrollWidth, item.width);
			}
		}

		this.scrollWidth = scrollWidth;
		this.scrollableElement.setScrollDimensions({ scrollWidth: scrollWidth + 10 });
	}

	updateWidth(index: number): void {
		if (!this.horizontalScrolling || typeof this.scrollWidth === 'undefined') {
			return;
		}

		const item = this.items[index];
		this.measureItemWidth(item);

		if (typeof item.width !== 'undefined' && item.width > this.scrollWidth) {
			this.scrollWidth = item.width;
			this.scrollableElement.setScrollDimensions({ scrollWidth: this.scrollWidth + 10 });
		}
	}

	rerender(): void {
		if (!this.supportDynamicHeights) {
			return;
		}

		for (const item of this.items) {
			item.lastDynamicHeightWidth = undefined;
		}

		this._rerender(this.lastRenderTop, this.lastRenderHeight);
	}

	get length(): number {
		return this.items.length;
	}

	get renderHeight(): number {
		const scrollDimensions = this.scrollableElement.getScrollDimensions();
		return scrollDimensions.height;
	}

	get firstVisibleIndex(): number {
		const range = this.getRenderRange(this.lastRenderTop, this.lastRenderHeight);
		const firstElTop = this.rangeMap.positionAt(range.start);
		const nextElTop = this.rangeMap.positionAt(range.start + 1);
		if (nextElTop !== -1) {
			const firstElMidpoint = (nextElTop - firstElTop) / 2 + firstElTop;
			if (firstElMidpoint < this.scrollTop) {
				return range.start + 1;
			}
		}

		return range.start;
	}

	get lastVisibleIndex(): number {
		const range = this.getRenderRange(this.lastRenderTop, this.lastRenderHeight);
		return range.end - 1;
	}

	element(index: number): T {
		return this.items[index].element;
	}

	domElement(index: number): HTMLElement | null {
		const row = this.items[index].row;
		return row && row.domNode;
	}

	elementHeight(index: number): number {
		return this.items[index].size;
	}

	elementTop(index: number): number {
		return this.rangeMap.positionAt(index);
	}

	indexAt(position: number): number {
		return this.rangeMap.indexAt(position);
	}

	indexAfter(position: number): number {
		return this.rangeMap.indexAfter(position);
	}

	layout(height?: number, width?: number): void {
		let scrollDimensions: INewScrollDimensions = {
			height: typeof height === 'number' ? height : DOM.getContentHeight(this.domNode)
		};

		if (this.scrollableElementUpdateDisposable) {
			this.scrollableElementUpdateDisposable.dispose();
			this.scrollableElementUpdateDisposable = null;
			scrollDimensions.scrollHeight = this.scrollHeight;
		}

		this.scrollableElement.setScrollDimensions(scrollDimensions);

		if (typeof width !== 'undefined') {
			this.renderWidth = width;

			if (this.supportDynamicHeights) {
				this._rerender(this.scrollTop, this.renderHeight);
			}

			if (this.horizontalScrolling) {
				this.scrollableElement.setScrollDimensions({
					width: typeof width === 'number' ? width : DOM.getContentWidth(this.domNode)
				});
			}
		}
	}

	// Render

	private render(previousRenderRange: IRange, renderTop: number, renderHeight: number, renderLeft: number | undefined, scrollWidth: number | undefined, updateItemsInDOM: boolean = false): void {
		const renderRange = this.getRenderRange(renderTop, renderHeight);

		const rangesToInsert = Range.relativeComplement(renderRange, previousRenderRange);
		const rangesToRemove = Range.relativeComplement(previousRenderRange, renderRange);
		const beforeElement = this.getNextToLastElement(rangesToInsert);

		if (updateItemsInDOM) {
			const rangesToUpdate = Range.intersect(previousRenderRange, renderRange);

			for (let i = rangesToUpdate.start; i < rangesToUpdate.end; i++) {
				this.updateItemInDOM(this.items[i], i);
			}
		}

		for (const range of rangesToInsert) {
			for (let i = range.start; i < range.end; i++) {
				this.insertItemInDOM(i, beforeElement);
			}
		}

		for (const range of rangesToRemove) {
			for (let i = range.start; i < range.end; i++) {
				this.removeItemFromDOM(i);
			}
		}

		if (renderLeft !== undefined) {
			this.rowsContainer.style.left = `-${renderLeft}px`;
		}

		this.rowsContainer.style.top = `-${renderTop}px`;

		if (this.horizontalScrolling && scrollWidth !== undefined) {
			this.rowsContainer.style.width = `${Math.max(scrollWidth, this.renderWidth)}px`;
		}

		this.lastRenderTop = renderTop;
		this.lastRenderHeight = renderHeight;
	}

	// DOM operations

	private insertItemInDOM(index: number, beforeElement: HTMLElement | null): void {
		const item = this.items[index];

		if (!item.row) {
			item.row = this.cache.alloc(item.templateId);
			const role = this.ariaProvider.getRole ? this.ariaProvider.getRole(item.element) : 'listitem';
			item.row!.domNode!.setAttribute('role', role);
			const checked = this.ariaProvider.isChecked ? this.ariaProvider.isChecked(item.element) : undefined;
			if (typeof checked !== 'undefined') {
				item.row!.domNode!.setAttribute('aria-checked', String(checked));
			}
		}

		if (!item.row.domNode!.parentElement) {
			if (beforeElement) {
				this.rowsContainer.insertBefore(item.row.domNode!, beforeElement);
			} else {
				this.rowsContainer.appendChild(item.row.domNode!);
			}
		}

		this.updateItemInDOM(item, index);

		const renderer = this.renderers.get(item.templateId);

		if (!renderer) {
			throw new Error(`No renderer found for template id ${item.templateId}`);
		}

		if (renderer) {
			renderer.renderElement(item.element, index, item.row.templateData, item.size);
		}

		const uri = this.dnd.getDragURI(item.element);
		item.dragStartDisposable.dispose();
		item.row.domNode!.draggable = !!uri;

		if (uri) {
			const onDragStart = domEvent(item.row.domNode!, 'dragstart');
			item.dragStartDisposable = onDragStart(event => this.onDragStart(item.element, uri, event));
		}

		if (this.horizontalScrolling) {
			this.measureItemWidth(item);
			this.eventuallyUpdateScrollWidth();
		}
	}

	private measureItemWidth(item: IItem<T>): void {
		if (!item.row || !item.row.domNode) {
			return;
		}

		item.row.domNode.style.width = isFirefox ? '-moz-fit-content' : 'fit-content';
		item.width = DOM.getContentWidth(item.row.domNode);
		const style = window.getComputedStyle(item.row.domNode);

		if (style.paddingLeft) {
			item.width += parseFloat(style.paddingLeft);
		}

		if (style.paddingRight) {
			item.width += parseFloat(style.paddingRight);
		}

		item.row.domNode.style.width = '';
	}

	private updateItemInDOM(item: IItem<T>, index: number): void {
		item.row!.domNode!.style.top = `${this.elementTop(index)}px`;

		if (this.setRowHeight) {
			item.row!.domNode!.style.height = `${item.size}px`;
		}

		if (this.setRowLineHeight) {
			item.row!.domNode!.style.lineHeight = `${item.size}px`;
		}

		item.row!.domNode!.setAttribute('data-index', `${index}`);
		item.row!.domNode!.setAttribute('data-last-element', index === this.length - 1 ? 'true' : 'false');
		item.row!.domNode!.setAttribute('aria-setsize', String(this.ariaProvider.getSetSize(item.element, index, this.length)));
		item.row!.domNode!.setAttribute('aria-posinset', String(this.ariaProvider.getPosInSet(item.element, index)));
		item.row!.domNode!.setAttribute('id', this.getElementDomId(index));

		DOM.toggleClass(item.row!.domNode!, 'drop-target', item.dropTarget);
	}

	private removeItemFromDOM(index: number): void {
		const item = this.items[index];
		item.dragStartDisposable.dispose();

		const renderer = this.renderers.get(item.templateId);
		if (renderer && renderer.disposeElement) {
			renderer.disposeElement(item.element, index, item.row!.templateData, item.size);
		}

		this.cache.release(item.row!);
		item.row = null;

		if (this.horizontalScrolling) {
			this.eventuallyUpdateScrollWidth();
		}
	}

	getScrollTop(): number {
		const scrollPosition = this.scrollableElement.getScrollPosition();
		return scrollPosition.scrollTop;
	}

	setScrollTop(scrollTop: number): void {
		if (this.scrollableElementUpdateDisposable) {
			this.scrollableElementUpdateDisposable.dispose();
			this.scrollableElementUpdateDisposable = null;
			this.scrollableElement.setScrollDimensions({ scrollHeight: this.scrollHeight });
		}

		this.scrollableElement.setScrollPosition({ scrollTop });
	}

	getScrollLeft(): number {
		const scrollPosition = this.scrollableElement.getScrollPosition();
		return scrollPosition.scrollLeft;
	}

	setScrollLeft(scrollLeft: number): void {
		if (this.scrollableElementUpdateDisposable) {
			this.scrollableElementUpdateDisposable.dispose();
			this.scrollableElementUpdateDisposable = null;
			this.scrollableElement.setScrollDimensions({ scrollWidth: this.scrollWidth });
		}

		this.scrollableElement.setScrollPosition({ scrollLeft });
	}


	get scrollTop(): number {
		return this.getScrollTop();
	}

	set scrollTop(scrollTop: number) {
		this.setScrollTop(scrollTop);
	}

	get scrollHeight(): number {
		return this._scrollHeight + (this.horizontalScrolling ? 10 : 0) + this.additionalScrollHeight;
	}

	// Events

	@memoize get onMouseClick(): Event<IListMouseEvent<T>> { return Event.map(domEvent(this.domNode, 'click'), e => this.toMouseEvent(e)); }
	@memoize get onMouseDblClick(): Event<IListMouseEvent<T>> { return Event.map(domEvent(this.domNode, 'dblclick'), e => this.toMouseEvent(e)); }
	@memoize get onMouseMiddleClick(): Event<IListMouseEvent<T>> { return Event.filter(Event.map(domEvent(this.domNode, 'auxclick'), e => this.toMouseEvent(e as MouseEvent)), e => e.browserEvent.button === 1); }
	@memoize get onMouseUp(): Event<IListMouseEvent<T>> { return Event.map(domEvent(this.domNode, 'mouseup'), e => this.toMouseEvent(e)); }
	@memoize get onMouseDown(): Event<IListMouseEvent<T>> { return Event.map(domEvent(this.domNode, 'mousedown'), e => this.toMouseEvent(e)); }
	@memoize get onMouseOver(): Event<IListMouseEvent<T>> { return Event.map(domEvent(this.domNode, 'mouseover'), e => this.toMouseEvent(e)); }
	@memoize get onMouseMove(): Event<IListMouseEvent<T>> { return Event.map(domEvent(this.domNode, 'mousemove'), e => this.toMouseEvent(e)); }
	@memoize get onMouseOut(): Event<IListMouseEvent<T>> { return Event.map(domEvent(this.domNode, 'mouseout'), e => this.toMouseEvent(e)); }
	@memoize get onContextMenu(): Event<IListMouseEvent<T>> { return Event.map(domEvent(this.domNode, 'contextmenu'), e => this.toMouseEvent(e)); }
	@memoize get onTouchStart(): Event<IListTouchEvent<T>> { return Event.map(domEvent(this.domNode, 'touchstart'), e => this.toTouchEvent(e)); }
	@memoize get onTap(): Event<IListGestureEvent<T>> { return Event.map(domEvent(this.rowsContainer, TouchEventType.Tap), e => this.toGestureEvent(e)); }

	private toMouseEvent(browserEvent: MouseEvent): IListMouseEvent<T> {
		const index = this.getItemIndexFromEventTarget(browserEvent.target || null);
		const item = typeof index === 'undefined' ? undefined : this.items[index];
		const element = item && item.element;
		return { browserEvent, index, element };
	}

	private toTouchEvent(browserEvent: TouchEvent): IListTouchEvent<T> {
		const index = this.getItemIndexFromEventTarget(browserEvent.target || null);
		const item = typeof index === 'undefined' ? undefined : this.items[index];
		const element = item && item.element;
		return { browserEvent, index, element };
	}

	private toGestureEvent(browserEvent: GestureEvent): IListGestureEvent<T> {
		const index = this.getItemIndexFromEventTarget(browserEvent.initialTarget || null);
		const item = typeof index === 'undefined' ? undefined : this.items[index];
		const element = item && item.element;
		return { browserEvent, index, element };
	}

	private toDragEvent(browserEvent: DragEvent): IListDragEvent<T> {
		const index = this.getItemIndexFromEventTarget(browserEvent.target || null);
		const item = typeof index === 'undefined' ? undefined : this.items[index];
		const element = item && item.element;
		return { browserEvent, index, element };
	}

	private onScroll(e: ScrollEvent): void {
		try {
			const previousRenderRange = this.getRenderRange(this.lastRenderTop, this.lastRenderHeight);
			this.render(previousRenderRange, e.scrollTop, e.height, e.scrollLeft, e.scrollWidth);

			if (this.supportDynamicHeights) {
				this._rerender(e.scrollTop, e.height);
			}
		} catch (err) {
			console.error('Got bad scroll event:', e);
			throw err;
		}
	}

	private onTouchChange(event: GestureEvent): void {
		event.preventDefault();
		event.stopPropagation();

		this.scrollTop -= event.translationY;
	}

	// DND

	private onDragStart(element: T, uri: string, event: DragEvent): void {
		if (!event.dataTransfer) {
			return;
		}

		const elements = this.dnd.getDragElements(element);

		event.dataTransfer.effectAllowed = 'copyMove';
		event.dataTransfer.setData(DataTransfers.RESOURCES, JSON.stringify([uri]));

		if (event.dataTransfer.setDragImage) {
			let label: string | undefined;

			if (this.dnd.getDragLabel) {
				label = this.dnd.getDragLabel(elements, event);
			}

			if (typeof label === 'undefined') {
				label = String(elements.length);
			}

			const dragImage = DOM.$('.monaco-drag-image');
			dragImage.textContent = label;
			document.body.appendChild(dragImage);
			event.dataTransfer.setDragImage(dragImage, -10, -10);
			setTimeout(() => document.body.removeChild(dragImage), 0);
		}

		this.currentDragData = new ElementsDragAndDropData(elements);
		StaticDND.CurrentDragAndDropData = new ExternalElementsDragAndDropData(elements);

		if (this.dnd.onDragStart) {
			this.dnd.onDragStart(this.currentDragData, event);
		}
	}

	private onDragOver(event: IListDragEvent<T>): boolean {
		event.browserEvent.preventDefault(); // needed so that the drop event fires (https://stackoverflow.com/questions/21339924/drop-event-not-firing-in-chrome)

		this.onDragLeaveTimeout.dispose();

		if (StaticDND.CurrentDragAndDropData && StaticDND.CurrentDragAndDropData.getData() === 'vscode-ui') {
			return false;
		}

		this.setupDragAndDropScrollTopAnimation(event.browserEvent);

		if (!event.browserEvent.dataTransfer) {
			return false;
		}

		// Drag over from outside
		if (!this.currentDragData) {
			if (StaticDND.CurrentDragAndDropData) {
				// Drag over from another list
				this.currentDragData = StaticDND.CurrentDragAndDropData;

			} else {
				// Drag over from the desktop
				if (!event.browserEvent.dataTransfer.types) {
					return false;
				}

				this.currentDragData = new DesktopDragAndDropData();
			}
		}

		const result = this.dnd.onDragOver(this.currentDragData, event.element, event.index, event.browserEvent);
		this.canDrop = typeof result === 'boolean' ? result : result.accept;

		if (!this.canDrop) {
			this.currentDragFeedback = undefined;
			this.currentDragFeedbackDisposable.dispose();
			return false;
		}

		event.browserEvent.dataTransfer.dropEffect = (typeof result !== 'boolean' && result.effect === ListDragOverEffect.Copy) ? 'copy' : 'move';

		let feedback: number[];

		if (typeof result !== 'boolean' && result.feedback) {
			feedback = result.feedback;
		} else {
			if (typeof event.index === 'undefined') {
				feedback = [-1];
			} else {
				feedback = [event.index];
			}
		}

		// sanitize feedback list
		feedback = distinct(feedback).filter(i => i >= -1 && i < this.length).sort((a, b) => a - b);
		feedback = feedback[0] === -1 ? [-1] : feedback;

		if (equalsDragFeedback(this.currentDragFeedback, feedback)) {
			return true;
		}

		this.currentDragFeedback = feedback;
		this.currentDragFeedbackDisposable.dispose();

		if (feedback[0] === -1) { // entire list feedback
			DOM.addClass(this.domNode, 'drop-target');
			DOM.addClass(this.rowsContainer, 'drop-target');
			this.currentDragFeedbackDisposable = toDisposable(() => {
				DOM.removeClass(this.domNode, 'drop-target');
				DOM.removeClass(this.rowsContainer, 'drop-target');
			});
		} else {
			for (const index of feedback) {
				const item = this.items[index]!;
				item.dropTarget = true;

				if (item.row && item.row.domNode) {
					DOM.addClass(item.row.domNode, 'drop-target');
				}
			}

			this.currentDragFeedbackDisposable = toDisposable(() => {
				for (const index of feedback) {
					const item = this.items[index]!;
					item.dropTarget = false;

					if (item.row && item.row.domNode) {
						DOM.removeClass(item.row.domNode, 'drop-target');
					}
				}
			});
		}

		return true;
	}

	private onDragLeave(): void {
		this.onDragLeaveTimeout.dispose();
		this.onDragLeaveTimeout = disposableTimeout(() => this.clearDragOverFeedback(), 100);
	}

	private onDrop(event: IListDragEvent<T>): void {
		if (!this.canDrop) {
			return;
		}

		const dragData = this.currentDragData;
		this.teardownDragAndDropScrollTopAnimation();
		this.clearDragOverFeedback();
		this.currentDragData = undefined;
		StaticDND.CurrentDragAndDropData = undefined;

		if (!dragData || !event.browserEvent.dataTransfer) {
			return;
		}

		event.browserEvent.preventDefault();
		dragData.update(event.browserEvent.dataTransfer);
		this.dnd.drop(dragData, event.element, event.index, event.browserEvent);
	}

	private onDragEnd(event: DragEvent): void {
		this.canDrop = false;
		this.teardownDragAndDropScrollTopAnimation();
		this.clearDragOverFeedback();
		this.currentDragData = undefined;
		StaticDND.CurrentDragAndDropData = undefined;

		if (this.dnd.onDragEnd) {
			this.dnd.onDragEnd(event);
		}
	}

	private clearDragOverFeedback(): void {
		this.currentDragFeedback = undefined;
		this.currentDragFeedbackDisposable.dispose();
		this.currentDragFeedbackDisposable = Disposable.None;
	}

	// DND scroll top animation

	private setupDragAndDropScrollTopAnimation(event: DragEvent): void {
		if (!this.dragOverAnimationDisposable) {
			const viewTop = DOM.getTopLeftOffset(this.domNode).top;
			this.dragOverAnimationDisposable = DOM.animate(this.animateDragAndDropScrollTop.bind(this, viewTop));
		}

		this.dragOverAnimationStopDisposable.dispose();
		this.dragOverAnimationStopDisposable = disposableTimeout(() => {
			if (this.dragOverAnimationDisposable) {
				this.dragOverAnimationDisposable.dispose();
				this.dragOverAnimationDisposable = undefined;
			}
		}, 1000);

		this.dragOverMouseY = event.pageY;
	}

	private animateDragAndDropScrollTop(viewTop: number): void {
		if (this.dragOverMouseY === undefined) {
			return;
		}

		const diff = this.dragOverMouseY - viewTop;
		const upperLimit = this.renderHeight - 35;

		if (diff < 35) {
			this.scrollTop += Math.max(-14, Math.floor(0.3 * (diff - 35)));
		} else if (diff > upperLimit) {
			this.scrollTop += Math.min(14, Math.floor(0.3 * (diff - upperLimit)));
		}
	}

	private teardownDragAndDropScrollTopAnimation(): void {
		this.dragOverAnimationStopDisposable.dispose();

		if (this.dragOverAnimationDisposable) {
			this.dragOverAnimationDisposable.dispose();
			this.dragOverAnimationDisposable = undefined;
		}
	}

	// Util

	private getItemIndexFromEventTarget(target: EventTarget | null): number | undefined {
		let element: HTMLElement | null = target as (HTMLElement | null);

		while (element instanceof HTMLElement && element !== this.rowsContainer) {
			const rawIndex = element.getAttribute('data-index');

			if (rawIndex) {
				const index = Number(rawIndex);

				if (!isNaN(index)) {
					return index;
				}
			}

			element = element.parentElement;
		}

		return undefined;
	}

	private getRenderRange(renderTop: number, renderHeight: number): IRange {
		return {
			start: this.rangeMap.indexAt(renderTop),
			end: this.rangeMap.indexAfter(renderTop + renderHeight - 1)
		};
	}

	/**
	 * Given a stable rendered state, checks every rendered element whether it needs
	 * to be probed for dynamic height. Adjusts scroll height and top if necessary.
	 */
	private _rerender(renderTop: number, renderHeight: number): void {
		const previousRenderRange = this.getRenderRange(renderTop, renderHeight);

		// Let's remember the second element's position, this helps in scrolling up
		// and preserving a linear upwards scroll movement
		let anchorElementIndex: number | undefined;
		let anchorElementTopDelta: number | undefined;

		if (renderTop === this.elementTop(previousRenderRange.start)) {
			anchorElementIndex = previousRenderRange.start;
			anchorElementTopDelta = 0;
		} else if (previousRenderRange.end - previousRenderRange.start > 1) {
			anchorElementIndex = previousRenderRange.start + 1;
			anchorElementTopDelta = this.elementTop(anchorElementIndex) - renderTop;
		}

		let heightDiff = 0;

		while (true) {
			const renderRange = this.getRenderRange(renderTop, renderHeight);

			let didChange = false;

			for (let i = renderRange.start; i < renderRange.end; i++) {
				const diff = this.probeDynamicHeight(i);

				if (diff !== 0) {
					this.rangeMap.splice(i, 1, [this.items[i]]);
				}

				heightDiff += diff;
				didChange = didChange || diff !== 0;
			}

			if (!didChange) {
				if (heightDiff !== 0) {
					this.eventuallyUpdateScrollDimensions();
				}

				const unrenderRanges = Range.relativeComplement(previousRenderRange, renderRange);

				for (const range of unrenderRanges) {
					for (let i = range.start; i < range.end; i++) {
						if (this.items[i].row) {
							this.removeItemFromDOM(i);
						}
					}
				}

				const renderRanges = Range.relativeComplement(renderRange, previousRenderRange);

				for (const range of renderRanges) {
					for (let i = range.start; i < range.end; i++) {
						const afterIndex = i + 1;
						const beforeRow = afterIndex < this.items.length ? this.items[afterIndex].row : null;
						const beforeElement = beforeRow ? beforeRow.domNode : null;
						this.insertItemInDOM(i, beforeElement);
					}
				}

				for (let i = renderRange.start; i < renderRange.end; i++) {
					if (this.items[i].row) {
						this.updateItemInDOM(this.items[i], i);
					}
				}

				if (typeof anchorElementIndex === 'number') {
					this.scrollTop = this.elementTop(anchorElementIndex) - anchorElementTopDelta!;
				}

				this._onDidChangeContentHeight.fire(this.contentHeight);
				return;
			}
		}
	}

	private probeDynamicHeight(index: number): number {
		const item = this.items[index];

		if (!item.hasDynamicHeight || item.lastDynamicHeightWidth === this.renderWidth) {
			return 0;
		}

		const size = item.size;

		if (item.row && item.row.domNode) {
			let newSize = item.row.domNode.offsetHeight;
			item.size = newSize;
			item.lastDynamicHeightWidth = this.renderWidth;
			return newSize - size;
		}

		const row = this.cache.alloc(item.templateId);

		row.domNode!.style.height = '';
		this.rowsContainer.appendChild(row.domNode!);

		const renderer = this.renderers.get(item.templateId);
		if (renderer) {
			renderer.renderElement(item.element, index, row.templateData, undefined);

			if (renderer.disposeElement) {
				renderer.disposeElement(item.element, index, row.templateData, undefined);
			}
		}

		item.size = row.domNode!.offsetHeight;

		if (this.virtualDelegate.setDynamicHeight) {
			this.virtualDelegate.setDynamicHeight(item.element, item.size);
		}

		item.lastDynamicHeightWidth = this.renderWidth;
		this.rowsContainer.removeChild(row.domNode!);
		this.cache.release(row);

		return item.size - size;
	}

	private getNextToLastElement(ranges: IRange[]): HTMLElement | null {
		const lastRange = ranges[ranges.length - 1];

		if (!lastRange) {
			return null;
		}

		const nextToLastItem = this.items[lastRange.end];

		if (!nextToLastItem) {
			return null;
		}

		if (!nextToLastItem.row) {
			return null;
		}

		return nextToLastItem.row.domNode;
	}

	getElementDomId(index: number): string {
		return `${this.domId}_${index}`;
	}

	// Dispose

	dispose() {
		if (this.items) {
			for (const item of this.items) {
				if (item.row) {
					const renderer = this.renderers.get(item.row.templateId);
					if (renderer) {
						renderer.disposeTemplate(item.row.templateData);
					}
				}
			}

			this.items = [];
		}

		if (this.domNode && this.domNode.parentNode) {
			this.domNode.parentNode.removeChild(this.domNode);
		}

		dispose(this.disposables);
	}
}<|MERGE_RESOLUTION|>--- conflicted
+++ resolved
@@ -279,41 +279,24 @@
 		this.scrollableElement.triggerScrollFromMouseWheelEvent(browserEvent);
 	}
 
-<<<<<<< HEAD
-	updateElementHeight(index: number, element: T, size: number): void {
-		const lastRenderRange = this.getRenderRange(this.lastRenderTop, this.lastRenderHeight);
-
-		let heightDiff = index < lastRenderRange.start ? size - this.items[index].size : 0;
-		this.rangeMap.splice(index, 1, [{ size: size }]);
-
-=======
 	updateElementHeight(index: number, size: number): void {
 		if (this.items[index].size === size) {
 			return;
 		}
-		
+
 		const lastRenderRange = this.getRenderRange(this.lastRenderTop, this.lastRenderHeight);
 
 		const heightDiff = index < lastRenderRange.start ? size - this.items[index].size : 0;
 		this.rangeMap.splice(index, 1, [{ size: size }]);
->>>>>>> 2f0714be
 		this.items[index].size = size;
 
 		this.render(lastRenderRange, this.lastRenderTop + heightDiff, this.lastRenderHeight, undefined, undefined, true);
 
-<<<<<<< HEAD
+		this.eventuallyUpdateScrollDimensions();
+
 		if (this.supportDynamicHeights) {
 			this._rerender(this.lastRenderTop, this.lastRenderHeight);
 		}
-
-		this.eventuallyUpdateScrollDimensions();
-=======
-		this.eventuallyUpdateScrollDimensions();
-		
-		if (this.supportDynamicHeights) {
-			this._rerender(this.lastRenderTop, this.lastRenderHeight);
-		}
->>>>>>> 2f0714be
 		return;
 	}
 
