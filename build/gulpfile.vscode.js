--- conflicted
+++ resolved
@@ -370,65 +370,6 @@
 gulp.task('vscode-linux-x64-min', ['minify-vscode', 'clean-vscode-linux-x64'], packageTask('linux', 'x64', { minified: true }));
 gulp.task('vscode-linux-arm-min', ['minify-vscode', 'clean-vscode-linux-arm'], packageTask('linux', 'arm', { minified: true }));
 
-<<<<<<< HEAD
-=======
-// --- v8 snapshots ---
-
-function snapshotTask(platform, arch) {
-
-	const destination = path.join(path.dirname(root), 'VSCode') + (platform ? '-' + platform : '') + (arch ? '-' + arch : '');
-
-	let command = path.join(process.cwd(), 'node_modules/.bin/mksnapshot');
-	let loaderInputFilepath;
-	let startupBlobFilepath;
-
-	if (platform === 'darwin') {
-		loaderInputFilepath = path.join(destination, 'Code - OSS.app/Contents/Resources/app/out/vs/loader.js');
-		startupBlobFilepath = path.join(destination, 'Code - OSS.app/Contents/Frameworks/Electron Framework.framework/Resources/snapshot_blob.bin');
-
-	} else if (platform === 'win32') {
-		command = `${command}.cmd`;
-		loaderInputFilepath = path.join(destination, 'resources/app/out/vs/loader.js');
-		startupBlobFilepath = path.join(destination, 'snapshot_blob.bin');
-
-	} else if (platform === 'linux') {
-		loaderInputFilepath = path.join(destination, 'resources/app/out/vs/loader.js');
-		startupBlobFilepath = path.join(destination, 'snapshot_blob.bin');
-	}
-
-	return () => {
-		const inputFile = fs.readFileSync(loaderInputFilepath);
-		const wrappedInputFile = `
-		var Monaco_Loader_Init;
-		(function() {
-			var doNotInitLoader = true;
-			${inputFile.toString()};
-			Monaco_Loader_Init = function() {
-				AMDLoader.init();
-				CSSLoaderPlugin.init();
-				NLSLoaderPlugin.init();
-
-				return define;
-			}
-		})();
-		`;
-		const wrappedInputFilepath = path.join(os.tmpdir(), 'wrapped-loader.js');
-		console.log(wrappedInputFilepath);
-		fs.writeFileSync(wrappedInputFilepath, wrappedInputFile);
-
-		cp.execFileSync(command, [wrappedInputFilepath, `--startup_blob`, startupBlobFilepath]);
-	};
-}
-
-gulp.task('vscode-win32-ia32-snapshots', ['vscode-win32-ia32-min'], snapshotTask('win32', 'ia32'));
-gulp.task('vscode-win32-x64-snapshots', ['vscode-win32-x64-min'], snapshotTask('win32', 'x64'));
-gulp.task('vscode-darwin-snapshots', ['vscode-darwin-min'], snapshotTask('darwin', undefined));
-gulp.task('vscode-linux-ia32-snapshots', ['vscode-linux-ia32-min'], snapshotTask('linux', 'ia32'));
-gulp.task('vscode-linux-x64-snapshots', ['vscode-linux-x64-min'], snapshotTask('linux', 'x64'));
-gulp.task('vscode-linux-arm-snapshots', ['vscode-linux-arm-min'], snapshotTask('linux', 'arm'));
-
-
->>>>>>> 44001242
 // Transifex Localizations
 const vscodeLanguages = [
 	'zh-hans',
